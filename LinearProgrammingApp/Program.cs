﻿using System;
using System.Linq;
using LinearProgramming.Parsing;
using LinearProgramming.Algorithms;

namespace LinearProgrammingApp
{
    class Program
    {
        static void Main(string[] args)
        {
            // Example: Read input file path from args
            if (args.Length == 0)
            {
                Console.WriteLine("Usage: LinearProgrammingApp <inputfile>");
                return;
            }
            string inputFile = args[0];
            try
            {
                var parser = new ParsedLinearProgrammingModel.UniversalLinearProgrammingParser();
                var parsedModel = parser.ParseFromFile(inputFile);
                var canonicalModel = parsedModel.ToCanonicalForm();

<<<<<<< HEAD
                // Choose algorithm (Primal or Revised)
                Console.WriteLine("Choose algorithm: 1) Primal Simplex  2) Revised Primal Simplex  3) Cutting Plane");
                var key = Console.ReadKey();
                Console.WriteLine();
                LinearProgramSolution solution = null;
                if (key.KeyChar == '2')
=======
                // Check if the problem has integer/binary variables
                bool hasIntegerVariables = parsedModel.Variables.Any(v => v.Type == VariableType.Integer || v.Type == VariableType.Binary);

                if (hasIntegerVariables)
>>>>>>> 7844ecc9
                {
                    Console.WriteLine("Integer Programming Problem Detected!");
                    Console.WriteLine("Choose algorithm:");
                    Console.WriteLine("1) Primal Simplex (LP Relaxation)");
                    Console.WriteLine("2) Revised Primal Simplex (LP Relaxation)"); 
                    Console.WriteLine("3) Branch and Bound Simplex Algorithm");
                }
                else if (key.KeyChar == '3')
                {
                    var cp = new CuttingPlaneAlgorithm.CuttingPlane();
                    cp.CuttingPlaneSolve(canonicalModel);
                    Console.WriteLine("Cutting Plane algorithm completed successfully. Results saved to cuttingplane_output.txt");
                    return; //the method handles printing to the txt file.
                }

                else
                {
                    Console.WriteLine("Linear Programming Problem Detected.");
                    Console.WriteLine("Choose algorithm:");
                    Console.WriteLine("1) Primal Simplex");
                    Console.WriteLine("2) Revised Primal Simplex");
                }

                var key = Console.ReadKey();
                Console.WriteLine();
                Console.WriteLine();

                if (hasIntegerVariables && key.KeyChar == '3')
                {
                    // Branch and Bound Algorithm
                    var branchAndBoundSolver = new BranchAndBoundSolver();
                    
                    // Display canonical form first
                    Console.WriteLine("=== CANONICAL FORM ===");
                    branchAndBoundSolver.DisplayCanonicalForm(canonicalModel);
                    
                    Console.WriteLine("=== STARTING BRANCH AND BOUND ALGORITHM ===");
                    var bbSolution = branchAndBoundSolver.Solve(parsedModel);

                    // Display results
                    Console.WriteLine("\n=== BRANCH AND BOUND RESULTS ===");
                    Console.WriteLine($"Overall Status: {bbSolution.OverallStatus}");
                    Console.WriteLine($"Total Nodes Explored: {bbSolution.TotalNodesExplored}");
                    Console.WriteLine($"Total Nodes Fathomed: {bbSolution.TotalNodesFathomed}");

                    if (bbSolution.BestCandidate != null)
                    {
                        Console.WriteLine($"\n=== BEST INTEGER SOLUTION ===");
                        Console.WriteLine($"Objective Value: {bbSolution.BestObjectiveValue:F3}");
                        Console.WriteLine("Solution Vector:");
                        if (bbSolution.BestSolution != null)
                        {
                            for (int i = 0; i < bbSolution.BestSolution.Length; i++)
                            {
                                Console.WriteLine($"x{i + 1} = {bbSolution.BestSolution[i]:F3}");
                            }
                        }
                    }

                    // Display all nodes summary
                    Console.WriteLine("\n=== ALL NODES SUMMARY ===");
                    foreach (var node in bbSolution.AllNodes.OrderBy(n => n.Id))
                    {
                        string status = node.IsFathomed ? $"FATHOMED ({node.FathomReason})" : node.Solution?.Status ?? "Not Processed";
                        string objValue = node.Solution?.Status == "Optimal" ? $"{node.Solution.ObjectiveValue:F3}" : "N/A";
                        Console.WriteLine($"Node {node.Id}: {node.BranchingConstraint} → Status: {status}, Obj: {objValue}");
                    }
                }
                else
                {
                    // Regular simplex algorithms
                    LinearProgramSolution solution = null;
                    if (key.KeyChar == '2')
                    {
                        var revisedSolver = new RevisedPrimalSimplexSolver();
                        solution = revisedSolver.Solve(canonicalModel);
                    }
                    else
                    {
                        var primalSolver = new PrimalSimplexSolver();
                        solution = primalSolver.Solve(canonicalModel);
                    }

                    // Output results
                    Console.WriteLine($"Status: {solution.Status}");
                    if (solution.SolutionVector != null)
                    {
                        Console.WriteLine("Solution vector:");
                        for (int i = 0; i < solution.SolutionVector.Length; i++)
                            Console.WriteLine($"x{i + 1} = {solution.SolutionVector[i]:F4}");
                    }
                    Console.WriteLine($"Objective value: {solution.ObjectiveValue:F4}");

                    if (hasIntegerVariables)
                    {
                        Console.WriteLine("\nNote: This is the LP relaxation solution. For integer solution, use Branch and Bound (option 3).");
                    }
                }
            }
            catch (ParsedLinearProgrammingModel.LinearProgrammingParseException ex)
            {
                Console.WriteLine($"Input error: {ex.Message}");
            }
            catch (Exception ex)
            {
                Console.WriteLine($"Unexpected error: {ex.Message}");
                Console.WriteLine($"Stack trace: {ex.StackTrace}");
            }
        }
    }
}<|MERGE_RESOLUTION|>--- conflicted
+++ resolved
@@ -22,19 +22,10 @@
                 var parsedModel = parser.ParseFromFile(inputFile);
                 var canonicalModel = parsedModel.ToCanonicalForm();
 
-<<<<<<< HEAD
-                // Choose algorithm (Primal or Revised)
-                Console.WriteLine("Choose algorithm: 1) Primal Simplex  2) Revised Primal Simplex  3) Cutting Plane");
-                var key = Console.ReadKey();
-                Console.WriteLine();
-                LinearProgramSolution solution = null;
-                if (key.KeyChar == '2')
-=======
                 // Check if the problem has integer/binary variables
                 bool hasIntegerVariables = parsedModel.Variables.Any(v => v.Type == VariableType.Integer || v.Type == VariableType.Binary);
 
                 if (hasIntegerVariables)
->>>>>>> 7844ecc9
                 {
                     Console.WriteLine("Integer Programming Problem Detected!");
                     Console.WriteLine("Choose algorithm:");
@@ -42,14 +33,6 @@
                     Console.WriteLine("2) Revised Primal Simplex (LP Relaxation)"); 
                     Console.WriteLine("3) Branch and Bound Simplex Algorithm");
                 }
-                else if (key.KeyChar == '3')
-                {
-                    var cp = new CuttingPlaneAlgorithm.CuttingPlane();
-                    cp.CuttingPlaneSolve(canonicalModel);
-                    Console.WriteLine("Cutting Plane algorithm completed successfully. Results saved to cuttingplane_output.txt");
-                    return; //the method handles printing to the txt file.
-                }
-
                 else
                 {
                     Console.WriteLine("Linear Programming Problem Detected.");
